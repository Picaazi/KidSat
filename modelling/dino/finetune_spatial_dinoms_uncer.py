import argparse
import pandas as pd
from tqdm import tqdm
import os
import random
import rasterio
import numpy as np
from torch.utils.data import Dataset, DataLoader
import torch
import torchvision.transforms as transforms
from PIL import Image    
import re
import torch.nn as nn
import imageio
from sklearn.model_selection import train_test_split    
from torch.optim import Adam
from torch.nn import L1Loss
import warnings
<<<<<<< HEAD
from preparation import image_config, set_seed, CustomDataset
from models import ViTForRegression
=======
from preparation import image_config, set_seed, CustomDataset, get_datasets
from models import ViTForRegressionWithUncertainty
>>>>>>> dc1cd608
warnings.filterwarnings("ignore")

def main(fold, model_name, target, imagery_path, imagery_source, emb_size, batch_size, num_epochs, img_size = None):
    
<<<<<<< HEAD
    normalization, imagery_size = image_config(imagery_source)
=======
    normalization, imagery_size = image_config(imagery_source, img_size)
>>>>>>> dc1cd608
    # if imagery_source == 'L':
    #     normalization = 30000.
    #     imagery_size = 336
    # elif imagery_source == 'S':
    #     normalization = 3000.
    #     imagery_size = 994
    # else:
    #     raise Exception("Unsupported imagery source")
    
<<<<<<< HEAD
    if not img_size is None:
        imagery_size = img_size
        
    data_folder = r'survey_processing/processed_data'

    available_imagery = []
    for d in os.listdir(imagery_path):
        if d[-2] == imagery_source:
            for f in os.listdir(os.path.join(imagery_path, d)):
                available_imagery.append(os.path.join(imagery_path, d, f))

    def is_available(centroid_id):
        for centroid in available_imagery:
            if centroid_id in centroid:
                return True
        return False
    
    train_df = pd.read_csv(f'{data_folder}/train_fold_{fold}.csv')
    test_df = pd.read_csv(f'{data_folder}/test_fold_{fold}.csv')
    
    train_df = train_df[train_df['CENTROID_ID'].apply(is_available)]
    test_df = test_df[test_df['CENTROID_ID'].apply(is_available)]
=======
    # if not img_size is None:
    #     imagery_size = img_size
        
    data_folder = r'survey_processing/processed_data'

    # available_imagery = []
    # for d in os.listdir(imagery_path):
    #     if d[-2] == imagery_source:
    #         for f in os.listdir(os.path.join(imagery_path, d)):
    #             available_imagery.append(os.path.join(imagery_path, d, f))

    # def is_available(centroid_id):
    #     for centroid in available_imagery:
    #         if centroid_id in centroid:
    #             return True
    #     return False
    
    train_df = pd.read_csv(f'{data_folder}/train_fold_{fold}.csv')
    test_df = pd.read_csv(f'{data_folder}/test_fold_{fold}.csv')
    
    # # train_df = train_df[train_df['CENTROID_ID'].apply(is_available)]
    # # test_df = test_df[test_df['CENTROID_ID'].apply(is_available)]

    # def filter_contains(query):
    #     # Returns a list of items that contain the given query substring.

    #     # Use a list comprehension to filter items
    #     for item in available_imagery:
    #         if query in item:
    #             return item
    # train_df['imagery_path'] = train_df['CENTROID_ID'].apply(filter_contains)
    # test_df['imagery_path'] = test_df['CENTROID_ID'].apply(filter_contains)
    # if target == '':
    #     predict_target = ['h10', 'h3', 'h31', 'h5', 'h7', 'h9', 'hc70', 'hv109', 'hv121', 'hv106', 'hv201', 'hv204', 'hv205', 'hv216', 'hv225', 'hv271', 'v312']
    # else:
    #     predict_target = [target]
>>>>>>> dc1cd608

    # filtered_predict_target = []
    # for col in predict_target:
    #     filtered_predict_target.extend(
    #         [c for c in train_df.columns if c == col or re.match(f"^{col}_[^a-zA-Z]", c)]
    #     )
    # # Drop rows with NaN values in the filtered subset of columns
    # train_df = train_df.dropna(subset=filtered_predict_target)
    # predict_target = sorted(filtered_predict_target)
    
    train_df, test_df, predict_target = get_datasets(train_df, test_df, imagery_path, imagery_source, target)

    # def load_and_preprocess_image(path):
    #     with rasterio.open(path) as src:
    #         bands = src.read()
    #         img = bands[:13]
    #         img = img / normalization  # Normalize to [0, 1] (if required)
        
    #     img = np.nan_to_num(img, nan=0, posinf=1, neginf=0)
    #     img = np.clip(img, 0, 1)  # Clip values to be within the 0-1 range
    #     img = np.transpose(img, (1, 2, 0))
    #     # Scale back to [0, 255] for visualization purposes
    #     img = (img * 255).astype(np.uint8)

        # return img

    # Set your desired seed
    seed = 42
    set_seed(seed)
    train, validation = train_test_split(train_df, test_size=0.2, random_state=seed)

    # class CustomDataset(Dataset):
    #     def __init__(self, dataframe, transform):
    #         self.dataframe = dataframe
    #         self.transform = transform

    #     def __len__(self):
    #         return len(self.dataframe)

    #     def __getitem__(self, idx):
    #         item = self.dataframe.iloc[idx]
    #         image = load_and_preprocess_image(item['imagery_path'])
    #         # Apply feature extractor if necessary, might need adjustments
    #         image_tensor = self.transform(image)
            
    #         # Assuming your target is a single scalar
    #         target = torch.tensor(item[predict_target], dtype=torch.float32)
    #         return image_tensor, target  # Adjust based on actual output of feature_extractor

    transform = transforms.Compose([
        transforms.ToTensor(),  # Convert the image to a PyTorch tensor
        transforms.Resize((imagery_size, imagery_size)),  # Resize the image to the input size expected by the model
        # transforms.Normalize(mean=[0.485, 0.456, 0.406], std=[0.229, 0.224, 0.225]),  # Normalize with ImageNet's mean and std
    ])

    train_dataset = CustomDataset(train, transform, normalization, predict_target, all=True)
    val_dataset = CustomDataset(validation, transform, normalization, predict_target, all=True)

    # train_loader = DataLoader(train_dataset, batch_size=batch_size, shuffle=True, num_workers=batch_size+4)
    # val_loader = DataLoader(val_dataset, batch_size=batch_size, shuffle=False, num_workers=batch_size+4)
    train_loader = DataLoader(train_dataset, batch_size=batch_size, shuffle=True)
    val_loader = DataLoader(val_dataset, batch_size=batch_size, shuffle=False)

    device = torch.device("cuda" if torch.cuda.is_available() else "cpu")
    print(f"Using {device}")
    base_models = [torch.hub.load('facebookresearch/dinov2', model_name).to(device) for _ in range(4)]

    def save_checkpoint(model, optimizer, epoch, loss, filename="checkpoint.pth"):
        torch.save({
            'epoch': epoch,
            'model_state_dict': model.state_dict(),
            'optimizer_state_dict': optimizer.state_dict(),
            'loss': loss
        }, filename)

    torch.cuda.empty_cache()
<<<<<<< HEAD
    

    class ViTForRegressionWithUncertainty(nn.Module):
        def __init__(self, base_models, grouped_bands=[[4, 3, 2], [8, 4, 2], [13, 1, 3], [12, 8, 2]], emb_size=768, predict_target=1):
            super().__init__()
            self.base_models = nn.ModuleList(base_models)
            self.grouped_bands = torch.tensor(grouped_bands) - 1
            self.cross_attention = nn.MultiheadAttention(embed_dim=emb_size, num_heads=8)
=======

    # class ViTForRegressionWithUncertainty(nn.Module):
    #     def __init__(self, base_models, grouped_bands=[[4, 3, 2], [8, 4, 2], [13, 1, 3], [12, 8, 2]], emb_size=768, predict_target=1):
    #         super().__init__()
    #         self.base_models = nn.ModuleList(base_models)
    #         self.grouped_bands = torch.tensor(grouped_bands) - 1
    #         self.cross_attention = nn.MultiheadAttention(embed_dim=emb_size, num_heads=8)
>>>>>>> dc1cd608
            
    #         # Update the regression head to output both mean and uncertainty
    #         # The output size is doubled to handle both prediction (mean) and log variance
    #         self.regression_head = nn.Linear(emb_size * len(grouped_bands), predict_target * 2)

    #     def forward(self, pixel_values):
    #         # Extract outputs from each base model with specific band groups
    #         outputs = [self.base_models[i](pixel_values[:, self.grouped_bands[i], :, :]) for i in range(len(self.base_models))]
            
    #         # Stack and permute outputs for multihead attention
    #         outputs = torch.stack(outputs, dim=0)  # Shape: [num_views, batch_size, emb_size]
            
    #         # Apply cross-attention
    #         attn_output, _ = self.cross_attention(outputs, outputs, outputs)  # Shape: [num_views, batch_size, emb_size]
            
    #         # Concatenate the attention output across all views
    #         concat_output = torch.cat([attn_output[i] for i in range(attn_output.size(0))], dim=-1)  # Shape: [batch_size, emb_size * num_views]
            
    #         # Pass through regression head to get mean and log variance
    #         regression_output = self.regression_head(concat_output)  # Shape: [batch_size, predict_target * 2]
            
    #         # Split the output into mean and log variance
    #         mean, log_var = torch.chunk(regression_output, 2, dim=-1)  # Each is of shape [batch_size, predict_target]
            
    #         # Calculate variance and uncertainty (variance must be positive, so apply exp)
    #         variance = torch.exp(log_var)  # Shape: [batch_size, predict_target]
            
    #         return mean, variance

    model = ViTForRegressionWithUncertainty(base_models, emb_size=emb_size).to(device)
    best_model = f'modelling/dino/model/{model_name}ms_uncer_{fold}_all_cluster_best_{imagery_source}{target}_.pth'
    last_model = f'modelling/dino/model/{model_name}ms_uncer_{fold}_all_cluster_last_{imagery_source}{target}_.pth'
    if os.path.exists(last_model):
        last_state_dict = torch.load(last_model)
        best_error = torch.load(best_model)['loss']
        epochs_ran = last_state_dict['epoch']
        model.load_state_dict(last_state_dict['model_state_dict'])
        print('Found existing model')
    else:
        epochs_ran = 0
        best_error = np.inf

    # Move model to appropriate device
    model.to(device)

    base_model_params = [{'params': model.parameters(), 'lr': 1e-6, 'weight_decay': 1e-6} for model in model.base_models]
    head_params = {'params': model.regression_head.parameters(), 'lr': 1e-6, 'weight_decay': 1e-6}

    # Setup the optimizer
    optimizer = torch.optim.Adam(base_model_params+ [head_params])

    def nll_loss(mean, variance, targets):
        # Avoid negative variance by ensuring a small positive value
        eps = 1e-6
        variance = variance + eps

        # Calculate the negative log-likelihood
        loss = 0.5 * ((mean - targets) ** 2) / variance + 0.5 * torch.log(variance)
        return torch.mean(loss)
    
    loss_fn = nll_loss
    for epoch in range(epochs_ran+1, num_epochs):
        torch.cuda.empty_cache()
        model.train()
        print('Training...')
        for batch in tqdm(train_loader):
            images, targets = batch
            images, targets = images.to(device), targets.to(device)
            
            # Forward pass
            mean, variance = model(images)
        
            # Calculate the negative log-likelihood loss
            loss = nll_loss(mean, variance, targets)
            # Backward and optimize
            optimizer.zero_grad()
            loss.backward()
            optimizer.step()
        torch.cuda.empty_cache()
        # Validation phase
        model.eval()
        val_loss = []
        indiv_loss = []
        print('Validating...')
        for batch in val_loader:
            images, targets = batch
            images, targets = images.to(device), targets.to(device)
            
            # Forward pass
            with torch.no_grad():
                mean, variance = model(images)
            
            batch_loss = nll_loss(mean, variance, targets)
            val_loss.append(batch_loss.item())
            indiv_loss.append(torch.mean(torch.abs(mean-targets), axis=0))
        
        # Compute mean validation loss
        mean_val_loss = np.mean(val_loss)   
        mean_indiv_loss = torch.stack(indiv_loss).mean(dim=0)

        if mean_val_loss< best_error:
            save_checkpoint(model, optimizer, epoch, mean_val_loss, filename=best_model)
            best_error = mean_val_loss
        print(f'Epoch [{epoch+1}/{num_epochs}], Validation Loss: {mean_val_loss}, Individual Loss: {mean_indiv_loss}')
        save_checkpoint(model, optimizer, epoch, mean_val_loss, filename=last_model)


if __name__ == '__main__':
    parser = argparse.ArgumentParser(description='Run satellite image processing model training.')
    parser.add_argument('--fold', type=str, help='CV fold')
    parser.add_argument('--model_name', type=str, help='Name of the model')
    parser.add_argument('--target', type=str,default='', help='Target variable')
    parser.add_argument('--imagery_path', type=str, help='The parent directory of all imagery')
    parser.add_argument('--imagery_source', type=str, default='L', help='L for Landsat and S for Sentinel')
    parser.add_argument('--emb_size', type=int, default=768, help='Size of the model output')
    parser.add_argument('--batch_size', type=int, help='Batch size')
    parser.add_argument('--num_epochs', type=int, default=20, help='Number of epochs for training')
    parser.add_argument('--imagery_size', type=int, help='Size of the imagery')
    args = parser.parse_args()
    main(args.fold, args.model_name, args.target, args.imagery_path, args.imagery_source,args.emb_size, args.batch_size, args.num_epochs, args.imagery_size)<|MERGE_RESOLUTION|>--- conflicted
+++ resolved
@@ -16,22 +16,13 @@
 from torch.optim import Adam
 from torch.nn import L1Loss
 import warnings
-<<<<<<< HEAD
-from preparation import image_config, set_seed, CustomDataset
-from models import ViTForRegression
-=======
 from preparation import image_config, set_seed, CustomDataset, get_datasets
 from models import ViTForRegressionWithUncertainty
->>>>>>> dc1cd608
 warnings.filterwarnings("ignore")
 
 def main(fold, model_name, target, imagery_path, imagery_source, emb_size, batch_size, num_epochs, img_size = None):
     
-<<<<<<< HEAD
-    normalization, imagery_size = image_config(imagery_source)
-=======
     normalization, imagery_size = image_config(imagery_source, img_size)
->>>>>>> dc1cd608
     # if imagery_source == 'L':
     #     normalization = 30000.
     #     imagery_size = 336
@@ -41,30 +32,6 @@
     # else:
     #     raise Exception("Unsupported imagery source")
     
-<<<<<<< HEAD
-    if not img_size is None:
-        imagery_size = img_size
-        
-    data_folder = r'survey_processing/processed_data'
-
-    available_imagery = []
-    for d in os.listdir(imagery_path):
-        if d[-2] == imagery_source:
-            for f in os.listdir(os.path.join(imagery_path, d)):
-                available_imagery.append(os.path.join(imagery_path, d, f))
-
-    def is_available(centroid_id):
-        for centroid in available_imagery:
-            if centroid_id in centroid:
-                return True
-        return False
-    
-    train_df = pd.read_csv(f'{data_folder}/train_fold_{fold}.csv')
-    test_df = pd.read_csv(f'{data_folder}/test_fold_{fold}.csv')
-    
-    train_df = train_df[train_df['CENTROID_ID'].apply(is_available)]
-    test_df = test_df[test_df['CENTROID_ID'].apply(is_available)]
-=======
     # if not img_size is None:
     #     imagery_size = img_size
         
@@ -101,7 +68,6 @@
     #     predict_target = ['h10', 'h3', 'h31', 'h5', 'h7', 'h9', 'hc70', 'hv109', 'hv121', 'hv106', 'hv201', 'hv204', 'hv205', 'hv216', 'hv225', 'hv271', 'v312']
     # else:
     #     predict_target = [target]
->>>>>>> dc1cd608
 
     # filtered_predict_target = []
     # for col in predict_target:
@@ -178,16 +144,6 @@
         }, filename)
 
     torch.cuda.empty_cache()
-<<<<<<< HEAD
-    
-
-    class ViTForRegressionWithUncertainty(nn.Module):
-        def __init__(self, base_models, grouped_bands=[[4, 3, 2], [8, 4, 2], [13, 1, 3], [12, 8, 2]], emb_size=768, predict_target=1):
-            super().__init__()
-            self.base_models = nn.ModuleList(base_models)
-            self.grouped_bands = torch.tensor(grouped_bands) - 1
-            self.cross_attention = nn.MultiheadAttention(embed_dim=emb_size, num_heads=8)
-=======
 
     # class ViTForRegressionWithUncertainty(nn.Module):
     #     def __init__(self, base_models, grouped_bands=[[4, 3, 2], [8, 4, 2], [13, 1, 3], [12, 8, 2]], emb_size=768, predict_target=1):
@@ -195,7 +151,6 @@
     #         self.base_models = nn.ModuleList(base_models)
     #         self.grouped_bands = torch.tensor(grouped_bands) - 1
     #         self.cross_attention = nn.MultiheadAttention(embed_dim=emb_size, num_heads=8)
->>>>>>> dc1cd608
             
     #         # Update the regression head to output both mean and uncertainty
     #         # The output size is doubled to handle both prediction (mean) and log variance
