--- conflicted
+++ resolved
@@ -184,7 +184,6 @@
 archived*
 afr_adm*
 *.npy
-<<<<<<< HEAD
 
 
 
@@ -193,8 +192,6 @@
 *.out
 
 
-=======
->>>>>>> dc1cd608
 logs/
 *.sh
 *.err
