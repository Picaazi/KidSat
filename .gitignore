--- conflicted
+++ resolved
@@ -184,18 +184,9 @@
 archived*
 afr_adm*
 *.npy
-<<<<<<< HEAD
-*.out
-
-
 logs/
 *.sh
 *.err
-.dependencies_installed
-=======
-
-
-
 .idea
 .DS_Store
->>>>>>> 5597a52d
+.dependencies_installed
