# Evulation Code from KidSat
import argparse
import numpy as np
import rasterio
import torch
from torch import nn
import torchvision.transforms as transforms
from PIL import Image
from sklearn.model_selection import KFold, cross_val_score
from sklearn.linear_model import RidgeCV
from sklearn.pipeline import Pipeline
from torch.utils.data import Dataset, DataLoader
import warnings

warnings.filterwarnings("ignore")
import pandas as pd
from tqdm import tqdm
import os

# Function to evaluate the model performance on given data
# fold: Fold number or country name
# model_name: model architecture like dinov2_vitb14
# target: prediction target (default is empty)
# use_checkpoint: whether to use a saved model
# model_not_named_target: helps form checkpoint filename
# imagery_path: path where satellite images are stored
# imagery_source: 'L' for Landsat, 'S' for Sentinel
# mode: evaluation type (temporal/spatial/one_country)
# model_output_dim: output feature size of model
# grouped_bands: which RGB bands to use for input image


def evaluate(
    fold,
    model_name,
    target="",
    use_checkpoint=False,
    model_not_named_target=True,
    imagery_path=None,
    imagery_source=None,
    mode="temporal",
    model_output_dim=768,
    grouped_bands=None,
):
    model_par_dir = "modelling/dino/model/"

    # Build checkpoint filename (pth file) based on mode and target
    if use_checkpoint:
<<<<<<< HEAD
        named_target = target if model_not_named_target else ""
        if mode == "temporal":
            checkpoint = f"{model_par_dir}{model_name}_temporal_best_{imagery_source}{named_target}_.pth"
        elif mode == "spatial":
            checkpoint = f"{model_par_dir}{model_name}_{fold}_{grouped_bands}all_cluster_best_{imagery_source}{named_target}_.pth"
        elif mode == "one_country":
            checkpoint = f"{model_par_dir}{model_name}_{fold}_one_country_best_{imagery_source}{named_target}_.pth"
        else:
=======
       named_target = target if model_not_named_target else ""
       if mode == 'temporal':
            checkpoint = f'{model_par_dir}{model_name}_temporal_best_{imagery_source}{named_target}_.pth'
       elif mode == 'spatial':
            checkpoint = f'{model_par_dir}{model_name}_{fold}_Noneall_cluster_best_{imagery_source}{named_target}_.pth'
       elif mode == 'one_country':
            checkpoint = f'{model_par_dir}{model_name}_{fold}_one_country_best_{imagery_source}{named_target}_.pth'
       else:
>>>>>>> dc1cd608
            raise Exception(mode)

    print(
        f"Evaluating {model_name} on fold {fold} with target {target} using checkpoint {checkpoint if use_checkpoint else 'None'}"
    )

    # Determine size of target
    if target == "":
        eval_target = "deprived_sev"
        target_size = 99
    else:
        eval_target = target
        target_size = 1 if model_not_named_target else 99

    # Image Modify based on the Satellite used (L and S)
    normalization = 30000.0 if imagery_source == "L" else 3000.0
    transform_dim = 336 if imagery_source == "L" else 994

    # DHS data folder
    data_folder = "survey_processing/processed_data/"

    # Termporal and Spatial have a different train test spilt
    if mode == "temporal":
        train_df = pd.read_csv(f"{data_folder}before_2020.csv")
        test_df = pd.read_csv(f"{data_folder}after_2020.csv")
    else:
        train_df = pd.read_csv(f"{data_folder}train_fold_{fold}.csv")
        test_df = pd.read_csv(f"{data_folder}test_fold_{fold}.csv")

    # Filter out imagery files that match the source type (L or S)
    available_imagery = [
        os.path.join(imagery_path, d, f)
        for d in os.listdir(imagery_path)
        if d[-2] == imagery_source
        for f in os.listdir(os.path.join(imagery_path, d))
    ]

    def is_available(centroid_id):
        return any(centroid_id in centroid for centroid in available_imagery)

    train_df = train_df[train_df["CENTROID_ID"].apply(is_available)]
    test_df = test_df[test_df["CENTROID_ID"].apply(is_available)]
    if test_df.empty:
        raise Exception("Empty test set")

    # Find the imagery file based on the CENTROID_ID
    def filter_contains(query):
        for item in available_imagery:
            if query in item:
                return item

    train_df["imagery_path"] = train_df["CENTROID_ID"].apply(filter_contains)
    train_df = train_df[train_df["deprived_sev"].notna()]
    test_df["imagery_path"] = test_df["CENTROID_ID"].apply(filter_contains)
    test_df = test_df[test_df["deprived_sev"].notna()]

    # Load image files and preprocess (stack bands, normalize, clip)
    def load_and_preprocess_image(path):
        with rasterio.open(path) as src:
            r = src.read(grouped_bands[0])
            g = src.read(grouped_bands[1])
            b = src.read(grouped_bands[2])
            img = np.dstack((r, g, b))
            img = img / normalization * 255.0
        img = np.nan_to_num(img, nan=0, posinf=255, neginf=0)
        return np.clip(img, 0, 255).astype(np.uint8)

    # Data are all prepared, now it is time for testing the model

    device = torch.device("cuda" if torch.cuda.is_available() else "cpu")

    # Load pre-trained model from Facebook DINO hub
    base_model = (
        torch.hub.load("facebookresearch/dino:main", model_name)
        if "dino_" in model_name
        else torch.hub.load("facebookresearch/dinov2", model_name)
    )

    # Wrapper class to add regression head on top of DINO model
    class ViTForRegression(nn.Module):
        def __init__(self, base_model):
            super().__init__()
            self.base_model = base_model
            self.regression_head = nn.Linear(model_output_dim, target_size)

        def forward(self, pixel_values):
            outputs = self.base_model(pixel_values)
            return torch.sigmoid(self.regression_head(outputs))

        def forward_encoder(self, pixel_values):
            return self.base_model(pixel_values)

    model = ViTForRegression(base_model)

    # No idea how checkpoint is used, if known pls help me to add some comment
    if use_checkpoint:
        state_dict = torch.load(checkpoint)
        model.load_state_dict(state_dict["model_state_dict"])

    # Dataset class for training and testing
    class CustomDataset(Dataset):
        def __init__(self, dataframe, transform):
            self.dataframe = dataframe
            self.transform = transform

        def __len__(self):
            return len(self.dataframe)

        def __getitem__(self, idx):
            item = self.dataframe.iloc[idx]
            image = load_and_preprocess_image(item["imagery_path"])
            image_tensor = self.transform(Image.fromarray(image))
            return image_tensor, item[eval_target]

    # Transform image to proper shape and type for model
    transform = transforms.Compose(
        [transforms.Resize((transform_dim, transform_dim)), transforms.ToTensor()]
    )

    # Dataloader wraps dataset to allow batch loading
    train_dataset = CustomDataset(train_df, transform)
    val_dataset = CustomDataset(test_df, transform)

    # I believe there is a certain format for the class CustomDataset in order to run
    # the function DataLoader
    train_loader = DataLoader(train_dataset, batch_size=1, shuffle=False, num_workers=4)
    val_loader = DataLoader(val_dataset, batch_size=1, shuffle=False, num_workers=4)

    model.to(device)
    model.eval()

    # Extract features from base model for training data
    X_train, y_train = [], []
    for images, targets in tqdm(train_loader):
        images, targets = images.to(device), targets.to(device)
        with torch.no_grad():
            outputs = model.base_model(images)
        X_train.append(outputs.cpu()[0].numpy())
        y_train.append(targets.cpu()[0].numpy())

    # Extract features from base model for test data
    X_test, y_test = [], []
    for images, targets in tqdm(val_loader):
        images, targets = images.to(device), targets.to(device)
        with torch.no_grad():
            outputs = model.base_model(images)
        X_test.append(outputs.cpu()[0].numpy())
        y_test.append(targets.cpu()[0].numpy())

    X_train, y_train = np.array(X_train), np.array(y_train)
    X_test, y_test = np.array(X_test), np.array(y_test)

    # Save extracted features and targets to CSV
    results_folder = (
        f"modelling/dino/results/split_{mode}{imagery_source}_{fold}_{grouped_bands}/"
    )
    if not os.path.exists(results_folder):
        os.makedirs(results_folder)
    pd.DataFrame(X_train).to_csv(results_folder + "X_train.csv", index=False)
    pd.DataFrame(y_train, columns=["target"]).to_csv(
        results_folder + "y_train.csv", index=False
    )
    pd.DataFrame(X_test).to_csv(results_folder + "X_test.csv", index=False)
    pd.DataFrame(y_test, columns=["target"]).to_csv(
        results_folder + "y_test.csv", index=False
    )

    # Ridge Regression with cross-validation to evaluate features
    alphas = np.logspace(-6, 6, 20)
    ridge_pipeline = Pipeline(
        [("ridge", RidgeCV(alphas=alphas, cv=5, scoring="neg_mean_absolute_error"))]
    )

    kf = KFold(n_splits=5, shuffle=True, random_state=42)
    cv_scores = cross_val_score(
        ridge_pipeline, X_train, y_train, cv=kf, scoring="neg_mean_absolute_error"
    )

    print("Cross-validation scores (negative MAE):", cv_scores)
    print("Mean cross-validation score (negative MAE):", cv_scores.mean())

    ridge_pipeline.fit(X_train, y_train)
    test_score = np.mean(np.abs(ridge_pipeline.predict(X_test) - y_test))
    print("Test Score (negative MAE):", test_score)

    return test_score<|MERGE_RESOLUTION|>--- conflicted
+++ resolved
@@ -46,7 +46,6 @@
 
     # Build checkpoint filename (pth file) based on mode and target
     if use_checkpoint:
-<<<<<<< HEAD
         named_target = target if model_not_named_target else ""
         if mode == "temporal":
             checkpoint = f"{model_par_dir}{model_name}_temporal_best_{imagery_source}{named_target}_.pth"
@@ -55,16 +54,6 @@
         elif mode == "one_country":
             checkpoint = f"{model_par_dir}{model_name}_{fold}_one_country_best_{imagery_source}{named_target}_.pth"
         else:
-=======
-       named_target = target if model_not_named_target else ""
-       if mode == 'temporal':
-            checkpoint = f'{model_par_dir}{model_name}_temporal_best_{imagery_source}{named_target}_.pth'
-       elif mode == 'spatial':
-            checkpoint = f'{model_par_dir}{model_name}_{fold}_Noneall_cluster_best_{imagery_source}{named_target}_.pth'
-       elif mode == 'one_country':
-            checkpoint = f'{model_par_dir}{model_name}_{fold}_one_country_best_{imagery_source}{named_target}_.pth'
-       else:
->>>>>>> dc1cd608
             raise Exception(mode)
 
     print(
@@ -250,4 +239,46 @@
     test_score = np.mean(np.abs(ridge_pipeline.predict(X_test) - y_test))
     print("Test Score (negative MAE):", test_score)
 
-    return test_score+    return test_score
+
+
+
+if __name__ == '__main__':
+    parser = argparse.ArgumentParser(description='Run satellite image processing model training.')
+    parser.add_argument('--fold', type=str, default='1', help='The fold number')
+    parser.add_argument('--model_name', type=str, default='dinov2_vitb14', help='The model name')
+    parser.add_argument('--target', type=str,default='', help='The target variable')
+    parser.add_argument('--imagery_source', type=str, default='L', help='L for Landsat and S for Sentinel')
+    parser.add_argument('--imagery_path', type=str, help='The parent directory of all imagery')
+    parser.add_argument('--mode', type=str, default='temporal', help='Evaluating temporal model or spatial model')
+    parser.add_argument('--model_output_dim', type=int, default=768, help='The output dimension of the model')
+    parser.add_argument('--use_checkpoint', action='store_true', help='Whether to use checkpoint file. If not, use raw model.')
+    parser.add_argument('--model_not_named_target', action='store_false', help='Whether the model name contains the target variable')
+    parser.add_argument('--grouped_bands', nargs='+', type=int, help="List of grouped bands")
+    
+    args = parser.parse_args()
+    maes = []
+    if args.mode == 'temporal':
+        print(evaluate("1", args.model_name,args.target, args.use_checkpoint,args.model_not_named_target, args.imagery_path, args.imagery_source, args.mode,  args.model_output_dim))
+    elif args.mode == 'spatial':
+        for i in range(5):
+            fold = i + 1
+            mae = evaluate(str(fold), args.model_name, args.target, args.use_checkpoint,args.model_not_named_target,args.imagery_path, args.imagery_source, args.mode, args.model_output_dim, grouped_bands=args.grouped_bands)
+            maes.append(mae)
+        print(np.mean(maes), np.std(maes)/np.sqrt(5))
+    elif args.mode == 'one_country':
+        COUNTRIES = ['Madagascar', 'Burundi', 'Uganda', 'Mozambique', 'Rwanda',
+                    'Zambia', 'Tanzania', 'Malawi', 'Ethiopia', 'Kenya', 'Zimbabwe',
+                    'Lesotho', 'South Africa', 'Angola', 'Eswatini', 'Comoros']
+        
+        n_samples = len(COUNTRIES)
+        for country in COUNTRIES:
+            try:
+                mae = evaluate(country, args.model_name, args.target, args.use_checkpoint,args.model_not_named_target,args.imagery_path, args.imagery_source, args.mode, args.model_output_dim)
+                maes.append(mae)
+            except Exception as e:
+                print(f"Error in {country}: {e}")
+                n_samples -= 1
+        print(np.mean(maes), np.std(maes)/np.sqrt(n_samples))
+    else:
+        raise Exception("Invalid mode")