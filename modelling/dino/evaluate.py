# Evulation Code from KidSat
import argparse
import numpy as np
import rasterio
import torch
from torch import nn
import torchvision.transforms as transforms
from PIL import Image
from sklearn.model_selection import KFold, cross_val_score
from sklearn.linear_model import RidgeCV
from sklearn.pipeline import Pipeline
from torch.utils.data import Dataset, DataLoader
import warnings

warnings.filterwarnings("ignore")
import pandas as pd
from tqdm import tqdm
import os

# Function to evaluate the model performance on given data
# fold: Fold number or country name
# model_name: model architecture like dinov2_vitb14
# target: prediction target (default is empty)
# use_checkpoint: whether to use a saved model
# model_not_named_target: helps form checkpoint filename
# imagery_path: path where satellite images are stored
# imagery_source: 'L' for Landsat, 'S' for Sentinel
# mode: evaluation type (temporal/spatial/one_country)
# model_output_dim: output feature size of model
# grouped_bands: which RGB bands to use for input image


def evaluate(
    fold,
    model_name,
    target="",
    use_checkpoint=False,
    model_not_named_target=True,
    imagery_path=None,
    imagery_source=None,
    mode="temporal",
    model_output_dim=768,
    grouped_bands=None,
):
    model_par_dir = "modelling/dino/model/"

    # Build checkpoint filename (pth file) based on mode and target
    if use_checkpoint:
<<<<<<< HEAD
        if model_not_named_target:
            named_target = target
        else:
            named_target = ''
        if mode == 'temporal':
            checkpoint = f'{model_par_dir}{model_name}_temporal_best_{imagery_source}{named_target}_.pth'
        elif mode == 'spatial':
            checkpoint = f'{model_par_dir}{model_name}_{fold}_Noneall_cluster_best_{imagery_source}{named_target}_.pth'
        elif mode == 'one_country':
            checkpoint = f'{model_par_dir}{model_name}_{fold}_one_country_best_{imagery_source}{named_target}_.pth'
=======
        named_target = target if model_not_named_target else ""
        if mode == "temporal":
            checkpoint = f"{model_par_dir}{model_name}_temporal_best_{imagery_source}{named_target}_.pth"
        elif mode == "spatial":
            checkpoint = f"{model_par_dir}{model_name}_{fold}_{grouped_bands}all_cluster_best_{imagery_source}{named_target}_.pth"
        elif mode == "one_country":
            checkpoint = f"{model_par_dir}{model_name}_{fold}_one_country_best_{imagery_source}{named_target}_.pth"
>>>>>>> 5597a52d
        else:
            raise Exception(mode)

    print(
        f"Evaluating {model_name} on fold {fold} with target {target} using checkpoint {checkpoint if use_checkpoint else 'None'}"
    )

    # Determine size of target
    if target == "":
        eval_target = "deprived_sev"
        target_size = 99
    else:
        eval_target = target
        target_size = 1 if model_not_named_target else 99

    # Image Modify based on the Satellite used (L and S)
    normalization = 30000.0 if imagery_source == "L" else 3000.0
    transform_dim = 336 if imagery_source == "L" else 994

    # DHS data folder
    data_folder = "survey_processing/processed_data/"

    # Termporal and Spatial have a different train test spilt
    if mode == "temporal":
        train_df = pd.read_csv(f"{data_folder}before_2020.csv")
        test_df = pd.read_csv(f"{data_folder}after_2020.csv")
    else:
        train_df = pd.read_csv(f"{data_folder}train_fold_{fold}.csv")
        test_df = pd.read_csv(f"{data_folder}test_fold_{fold}.csv")

    # Filter out imagery files that match the source type (L or S)
    available_imagery = [
        os.path.join(imagery_path, d, f)
        for d in os.listdir(imagery_path)
        if d[-2] == imagery_source
        for f in os.listdir(os.path.join(imagery_path, d))
    ]

    def is_available(centroid_id):
        return any(centroid_id in centroid for centroid in available_imagery)

    train_df = train_df[train_df["CENTROID_ID"].apply(is_available)]
    test_df = test_df[test_df["CENTROID_ID"].apply(is_available)]
    if test_df.empty:
        raise Exception("Empty test set")

    # Find the imagery file based on the CENTROID_ID
    def filter_contains(query):
        for item in available_imagery:
            if query in item:
                return item

    train_df["imagery_path"] = train_df["CENTROID_ID"].apply(filter_contains)
    train_df = train_df[train_df["deprived_sev"].notna()]
    test_df["imagery_path"] = test_df["CENTROID_ID"].apply(filter_contains)
    test_df = test_df[test_df["deprived_sev"].notna()]

    # Load image files and preprocess (stack bands, normalize, clip)
    def load_and_preprocess_image(path):
        with rasterio.open(path) as src:
            r = src.read(grouped_bands[0])
            g = src.read(grouped_bands[1])
            b = src.read(grouped_bands[2])
            img = np.dstack((r, g, b))
            img = img / normalization * 255.0
        img = np.nan_to_num(img, nan=0, posinf=255, neginf=0)
        return np.clip(img, 0, 255).astype(np.uint8)

    # Data are all prepared, now it is time for testing the model

    device = torch.device("cuda" if torch.cuda.is_available() else "cpu")

    # Load pre-trained model from Facebook DINO hub
    base_model = (
        torch.hub.load("facebookresearch/dino:main", model_name)
        if "dino_" in model_name
        else torch.hub.load("facebookresearch/dinov2", model_name)
    )

    # Wrapper class to add regression head on top of DINO model
    class ViTForRegression(nn.Module):
        def __init__(self, base_model):
            super().__init__()
            self.base_model = base_model
            self.regression_head = nn.Linear(model_output_dim, target_size)

        def forward(self, pixel_values):
            outputs = self.base_model(pixel_values)
            return torch.sigmoid(self.regression_head(outputs))

        def forward_encoder(self, pixel_values):
            return self.base_model(pixel_values)

    model = ViTForRegression(base_model)

    # No idea how checkpoint is used, if known pls help me to add some comment
    if use_checkpoint:
        state_dict = torch.load(checkpoint)
        model.load_state_dict(state_dict["model_state_dict"])

    # Dataset class for training and testing
    class CustomDataset(Dataset):
        def __init__(self, dataframe, transform):
            self.dataframe = dataframe
            self.transform = transform

        def __len__(self):
            return len(self.dataframe)

        def __getitem__(self, idx):
            item = self.dataframe.iloc[idx]
            image = load_and_preprocess_image(item["imagery_path"])
            image_tensor = self.transform(Image.fromarray(image))
            return image_tensor, item[eval_target]

    # Transform image to proper shape and type for model
    transform = transforms.Compose(
        [transforms.Resize((transform_dim, transform_dim)), transforms.ToTensor()]
    )

    # Dataloader wraps dataset to allow batch loading
    train_dataset = CustomDataset(train_df, transform)
    val_dataset = CustomDataset(test_df, transform)

    # I believe there is a certain format for the class CustomDataset in order to run
    # the function DataLoader
    train_loader = DataLoader(train_dataset, batch_size=1, shuffle=False, num_workers=4)
    val_loader = DataLoader(val_dataset, batch_size=1, shuffle=False, num_workers=4)

    model.to(device)
    model.eval()

    # Extract features from base model for training data
    X_train, y_train = [], []
    for images, targets in tqdm(train_loader):
        images, targets = images.to(device), targets.to(device)
        with torch.no_grad():
            outputs = model.base_model(images)
        X_train.append(outputs.cpu()[0].numpy())
        y_train.append(targets.cpu()[0].numpy())

    # Extract features from base model for test data
    X_test, y_test = [], []
    for images, targets in tqdm(val_loader):
        images, targets = images.to(device), targets.to(device)
        with torch.no_grad():
            outputs = model.base_model(images)
        X_test.append(outputs.cpu()[0].numpy())
        y_test.append(targets.cpu()[0].numpy())

    X_train, y_train = np.array(X_train), np.array(y_train)
    X_test, y_test = np.array(X_test), np.array(y_test)

    # Save extracted features and targets to CSV
    results_folder = (
        f"modelling/dino/results/split_{mode}{imagery_source}_{fold}_{grouped_bands}/"
    )
    if not os.path.exists(results_folder):
        os.makedirs(results_folder)
    pd.DataFrame(X_train).to_csv(results_folder + "X_train.csv", index=False)
    pd.DataFrame(y_train, columns=["target"]).to_csv(
        results_folder + "y_train.csv", index=False
    )
    pd.DataFrame(X_test).to_csv(results_folder + "X_test.csv", index=False)
    pd.DataFrame(y_test, columns=["target"]).to_csv(
        results_folder + "y_test.csv", index=False
    )

    # Ridge Regression with cross-validation to evaluate features
    alphas = np.logspace(-6, 6, 20)
    ridge_pipeline = Pipeline(
        [("ridge", RidgeCV(alphas=alphas, cv=5, scoring="neg_mean_absolute_error"))]
    )

    kf = KFold(n_splits=5, shuffle=True, random_state=42)
    cv_scores = cross_val_score(
        ridge_pipeline, X_train, y_train, cv=kf, scoring="neg_mean_absolute_error"
    )

    print("Cross-validation scores (negative MAE):", cv_scores)
    print("Mean cross-validation score (negative MAE):", cv_scores.mean())

    ridge_pipeline.fit(X_train, y_train)
    test_score = np.mean(np.abs(ridge_pipeline.predict(X_test) - y_test))
    print("Test Score (negative MAE):", test_score)

    return test_score<|MERGE_RESOLUTION|>--- conflicted
+++ resolved
@@ -46,18 +46,6 @@
 
     # Build checkpoint filename (pth file) based on mode and target
     if use_checkpoint:
-<<<<<<< HEAD
-        if model_not_named_target:
-            named_target = target
-        else:
-            named_target = ''
-        if mode == 'temporal':
-            checkpoint = f'{model_par_dir}{model_name}_temporal_best_{imagery_source}{named_target}_.pth'
-        elif mode == 'spatial':
-            checkpoint = f'{model_par_dir}{model_name}_{fold}_Noneall_cluster_best_{imagery_source}{named_target}_.pth'
-        elif mode == 'one_country':
-            checkpoint = f'{model_par_dir}{model_name}_{fold}_one_country_best_{imagery_source}{named_target}_.pth'
-=======
         named_target = target if model_not_named_target else ""
         if mode == "temporal":
             checkpoint = f"{model_par_dir}{model_name}_temporal_best_{imagery_source}{named_target}_.pth"
@@ -65,7 +53,6 @@
             checkpoint = f"{model_par_dir}{model_name}_{fold}_{grouped_bands}all_cluster_best_{imagery_source}{named_target}_.pth"
         elif mode == "one_country":
             checkpoint = f"{model_par_dir}{model_name}_{fold}_one_country_best_{imagery_source}{named_target}_.pth"
->>>>>>> 5597a52d
         else:
             raise Exception(mode)
 
